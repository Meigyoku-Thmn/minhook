--- conflicted
+++ resolved
@@ -27,14 +27,11 @@
  */
 
 #include <Windows.h>
-<<<<<<< HEAD
-#ifdef MINGW
+#ifndef _MSC_VER
 #ifndef ARRAYSIZE
   #define ARRAYSIZE sizeof
 #endif
 #endif
-=======
->>>>>>> cbd62544
 
 #ifdef _M_X64
     #include "./hde/hde64.h"
@@ -152,7 +149,7 @@
             PUINT32 pRelAddr;
 
             // Avoid using memcpy to reduce the footprint.
-#ifdef MINGW
+#ifndef _MSC_VER
             memcpy(instBuf, (LPBYTE)pOldInst, copySize);
 #else
             __movsb(instBuf, (LPBYTE)pOldInst, copySize);
@@ -277,7 +274,7 @@
         ct->nIP++;
 
         // Avoid using memcpy to reduce the footprint.
-#ifdef MINGW
+#ifndef _MSC_VER
         memcpy((LPBYTE)ct->pTrampoline + newPos, pCopySrc, copySize);
 #else
         __movsb((LPBYTE)ct->pTrampoline + newPos, pCopySrc, copySize);
